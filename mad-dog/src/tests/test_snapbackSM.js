const path = require('path')
const axios = require('axios')
const ServiceCommands = require('@audius/service-commands')
const { logger } = require('../logger.js')
const {
<<<<<<< HEAD
    addAndUpgradeUsers,
    getRandomTrackMetadata,
    getRandomTrackFilePath,
    delay
} = require('../helpers.js')
const {
    uploadTrack,
    getUser
=======
  addAndUpgradeUsers,
  getRandomTrackMetadata,
  getRandomTrackFilePath,
  delay,
  genRandomString
} = require('../helpers.js')
const {
  uploadTrack,
  getTrackMetadata,
  getUser,
  verifyCIDExistsOnCreatorNode
>>>>>>> 735fdd8e
} = ServiceCommands

const TEMP_STORAGE_PATH = path.resolve('./local-storage/tmp/')
let walletIndexToUserIdMap

// Retrieve the current clock value on a node
const getUserClockValueFromNode = async (wallet, endpoint) => {
  const resp = await axios({
    method: 'get',
    baseURL: endpoint,
    url: `/users/clock_status/${wallet}`
  })
  return resp.data.clockValue
}

// Monitor ALL users until completed
// TODO: Maximum timeout?
const monitorAllUsersSyncStatus = async ({ executeAll }) => {
  await executeAll(async (libs, i) => {
    const userId = walletIndexToUserIdMap[i]
    const userInfo = await getUser(libs, userId)
    const endpoints = userInfo.creator_node_endpoint.split(',')
    const userWallet = userInfo.wallet
    const primary = endpoints[0]
    const secondary1 = endpoints[1]
    const secondary2 = endpoints[2]
    logger.info(`Monitoring sync status for ${userId}, ${primary},${secondary1},${secondary2}`)
    let primaryClockValue, secondary1ClockValue, secondary2ClockValue
    let synced = false
    while (!synced) {
      try {
        primaryClockValue = await getUserClockValueFromNode(userWallet, primary)
        secondary1ClockValue = await getUserClockValueFromNode(userWallet, secondary1)
        secondary2ClockValue = await getUserClockValueFromNode(userWallet, secondary2)
        logger.info(`Monitoring sync for ${userId} | ${primary}:${primaryClockValue} - ${secondary1}:${secondary1ClockValue} - ${secondary2}:${secondary2ClockValue}`)

<<<<<<< HEAD
                if (secondary1ClockValue === primaryClockValue && secondary2ClockValue && primaryClockValue) {
                    synced = true
                    logger.info(`Sync completed for user=${userId}!`)
                }
            } catch(e) {
                logger.info(e)
                throw new Error(`Failed sync monitoring for user=${userId} with error ${e}`)
            }
            if (!synced) {
                // Wait 1s
                await delay(1000)
            }
=======
        if (secondary1ClockValue === primaryClockValue && secondary2ClockValue && primaryClockValue) {
          synced = true
          logger.info(`Sync completed for user=${userId}!`)
>>>>>>> 735fdd8e
        }
      } catch (e) {
        logger.info(e)
        throw new Error(`Failed sync monitoring for ${userId}`)
      }
      if (!synced) {
        // Wait 1s
        await delay(1000)
      }
    }
  })
}

const snapbackSMParallelSyncTest = async ({
  numUsers,
  executeAll,
  executeOne,
  numCreatorNodes
}) => {
  // Initialize users
  if (!walletIndexToUserIdMap) {
    try {
      walletIndexToUserIdMap = await addAndUpgradeUsers(
        numUsers,
        numCreatorNodes,
        executeAll,
        executeOne
      )
    } catch (e) {
      return { error: `Issue with creating and upgrading users: ${e}` }
    }
  }

  // Issue parallel uploads for all users
  await executeAll(async (libs, i) => {
    // Retrieve user id if known from walletIndexToUserIdMap
    // NOTE - It might be easier to just create a map of wallets instead of using 'index'
    const userId = walletIndexToUserIdMap[i]
    const newTrackMetadata = getRandomTrackMetadata(userId)
    const randomTrackFilePath = await getRandomTrackFilePath(TEMP_STORAGE_PATH)
    logger.info(
            `Uploading Track for userIndex:${i}, userId:${userId}, ${randomTrackFilePath}, ${JSON.stringify(newTrackMetadata)}`
    )
    try {
      const startTime = Date.now()
      const trackId = await executeOne(i, (l) =>
        uploadTrack(
          l,
          newTrackMetadata,
          randomTrackFilePath
        )
      )
      const duration = Date.now() - startTime
      logger.info(`Uploaded track for userId:${userId}, trackId=${trackId} in ${duration}ms`)
    } catch (e) {
      logger.error(`Error uploading track for userId:${userId} :${e}`)
    }
  })

  // Validate all syncs complete before exiting
  await monitorAllUsersSyncStatus({ executeAll })
}

module.exports = {
  snapbackSMParallelSyncTest
}<|MERGE_RESOLUTION|>--- conflicted
+++ resolved
@@ -3,16 +3,6 @@
 const ServiceCommands = require('@audius/service-commands')
 const { logger } = require('../logger.js')
 const {
-<<<<<<< HEAD
-    addAndUpgradeUsers,
-    getRandomTrackMetadata,
-    getRandomTrackFilePath,
-    delay
-} = require('../helpers.js')
-const {
-    uploadTrack,
-    getUser
-=======
   addAndUpgradeUsers,
   getRandomTrackMetadata,
   getRandomTrackFilePath,
@@ -24,7 +14,6 @@
   getTrackMetadata,
   getUser,
   verifyCIDExistsOnCreatorNode
->>>>>>> 735fdd8e
 } = ServiceCommands
 
 const TEMP_STORAGE_PATH = path.resolve('./local-storage/tmp/')
@@ -61,24 +50,9 @@
         secondary2ClockValue = await getUserClockValueFromNode(userWallet, secondary2)
         logger.info(`Monitoring sync for ${userId} | ${primary}:${primaryClockValue} - ${secondary1}:${secondary1ClockValue} - ${secondary2}:${secondary2ClockValue}`)
 
-<<<<<<< HEAD
-                if (secondary1ClockValue === primaryClockValue && secondary2ClockValue && primaryClockValue) {
-                    synced = true
-                    logger.info(`Sync completed for user=${userId}!`)
-                }
-            } catch(e) {
-                logger.info(e)
-                throw new Error(`Failed sync monitoring for user=${userId} with error ${e}`)
-            }
-            if (!synced) {
-                // Wait 1s
-                await delay(1000)
-            }
-=======
         if (secondary1ClockValue === primaryClockValue && secondary2ClockValue && primaryClockValue) {
           synced = true
           logger.info(`Sync completed for user=${userId}!`)
->>>>>>> 735fdd8e
         }
       } catch (e) {
         logger.info(e)
