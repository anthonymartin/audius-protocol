const {
  OPERATION_TYPE,
  TrackUploadRequest,
  TrackUploadResponse
} = require('../operations.js')

const path = require('path')
const axios = require('axios')
const { _ } = require('lodash')
const fs = require('fs-extra')

const { logger } = require('../logger.js')
const ServiceCommands = require('@audius/service-commands')
const MadDog = require('../madDog.js')
const { EmitterBasedTest, Event } = require('../emitter.js')
const { addAndUpgradeUsers, getRandomTrackMetadata, getRandomTrackFilePath, delay } = require('../helpers.js')
const {
  uploadTrack,
  getTrackMetadata,
  getUser,
  verifyCIDExistsOnCreatorNode,
  setCreatorNodeEndpoint,
  updateCreator
} = ServiceCommands

// NOTE - # of ticks = (TEST_DURATION_SECONDS / TICK_INTERVAL_SECONDS) - 1
const TICK_INTERVAL_SECONDS = 5
const TEST_DURATION_SECONDS = 10
const TEMP_STORAGE_PATH = path.resolve('./local-storage/tmp/')

/**
 * Randomly uploads tracks over the duration of the test,
 * testing that the CIDs are on the respective CNodes at the end of the test.
 */
module.exports = consistency1 = async ({
  numUsers,
  executeAll,
  executeOne,
  numCreatorNodes,
  enableFaultInjection
}) => {
  // Begin: Test Setup

  // create tmp storage dir
  await fs.ensureDir(TEMP_STORAGE_PATH)

  // map of walletId => trackId => metadata
  const walletTrackMap = {}
  // map of walletId => trackId => metadata
  const failedUploads = {}

  // Create the Emitter Based Test
  const emitterTest = new EmitterBasedTest({
    tickIntervalSeconds: TICK_INTERVAL_SECONDS,
    testDurationSeconds: TEST_DURATION_SECONDS
  })

  // Register the request listener. The only request type this test
  // currently handles is to upload tracks.
  emitterTest.registerOnRequestListener(async (request, emit) => {
    const { type, walletIndex, userId } = request
    switch (type) {
      case OPERATION_TYPE.TRACK_UPLOAD: {
        const track = getRandomTrackMetadata(userId)

        const randomTrackFilePath = await getRandomTrackFilePath(TEMP_STORAGE_PATH)

        let res
        try {
          // Execute a track upload request against a single
          // instance of libs.
          const trackId = await executeOne(walletIndex, l =>
            uploadTrack(l, track, randomTrackFilePath)
          )
          res = new TrackUploadResponse(walletIndex, trackId, track)
        } catch (e) {
          logger.warn(`Caught error [${e.message}] uploading track: [${track}]`)
          res = new TrackUploadResponse(
            walletIndex,
            null,
            track,
            false,
            e.message
          )
        }
        // Emit the response event
        emit(Event.RESPONSE, res)
        break
      }
      default:
        logger.error('Unknown request type!')
        break
    }
  })

  // Register the response listener. Currently only handles
  // track upload responses.
  emitterTest.registerOnResponseListener(res => {
    switch (res.type) {
      case OPERATION_TYPE.TRACK_UPLOAD: {
        const { walletIndex, trackId, metadata, success } = res
        // If it failed, log it
        if (!success) {
          if (!failedUploads[walletIndex]) {
            failedUploads[walletIndex] = {}
          }

          failedUploads[walletIndex] = {
            [trackId]: metadata
          }
        } else {
          if (!walletTrackMap[walletIndex]) {
            walletTrackMap[walletIndex] = {}
          }

          walletTrackMap[walletIndex] = {
            [trackId]: metadata
          }
        }
        break
      }
      default:
        logger.error('Unknown response type')
    }
  })

  // Emit one track upload request per tick. This can be adapted to emit other kinds
  // of events.
  emitterTest.registerOnTickListener(emit => {
    const requesterIdx = _.random(0, numUsers - 1)
    const request = new TrackUploadRequest(
      requesterIdx,
      walletIdMap[requesterIdx]
    )
    emit(Event.REQUEST, request)
  })

  // Create users, upgrade them to creators
  let walletIdMap
  try {
    walletIdMap = await addAndUpgradeUsers(
      numUsers,
      numCreatorNodes,
      executeAll,
      executeOne
    )
  } catch (e) {
    return { error: `Issue with creating and upgrading users: ${e}` }
  }

  if (enableFaultInjection) {
    // Create a MadDog instance, responsible for taking down nodes
    const m = new MadDog(numCreatorNodes)
    m.start()
  }

  // Start the test, wait for it to finish.
  await emitterTest.start()
  logger.info('Emitter test exited')

  /**
   * Verify results
   */

  // Check all user replicas until they are synced up to primary
  await ensureSecondariesAreUpToDate({walletIdMap, executeOne})

  // create array of track upload info to verify
  const trackUploadInfo = []
  for (const walletIndex of Object.keys(walletTrackMap)) {
    const userId = walletIdMap[walletIndex]
    const tracks = walletTrackMap[walletIndex]
    if (!tracks) continue
    for (const trackId of Object.keys(tracks)) {
      trackUploadInfo.push({
        walletIndex,
        trackId,
        userId
      })
    }
  }

  // Ensure all CIDs exist on every replica
  const allCIDsExistOnCNodes = await verifyAllCIDsExistOnCNodes(trackUploadInfo, executeOne)
  if (!allCIDsExistOnCNodes) {
    return { error: 'Not all CIDs exist on creator nodes.' }
  }
  const failedWallets = Object.values(failedUploads)
  if (failedWallets.length) {
    logger.info({ failedWallets, failedUploads })
    const userIds = failedWallets.map(w => walletIdMap[w])
    logger.warn(`Uploads failed for user IDs: [${userIds}]`)
  }

  // Switch user primary (above tests have already confirmed all secondaries have latest state)
  for await (const walletIndex of Object.keys(walletIdMap)) {
    const userId = walletIdMap[walletIndex]
    const userMetadata = await executeOne(walletIndex, l => getUser(l, userId))
    const wallet = userMetadata.wallet
    const [primary, ...secondaries] = userMetadata.creator_node_endpoint.split(',')

    logger.info(`userId ${userId} wallet ${wallet} rset ${userMetadata.creator_node_endpoint}`)

    // Define new rset
    const newRSet = (secondaries.length) ? [secondaries[0], primary].concat(secondaries.slice(1)) : [primary]

    // Update libs instance with new endpoint
    await executeOne(walletIndex, libs => setCreatorNodeEndpoint(libs, newRSet[0]))

    // Update user metadata obj
    const newMetadata = { ...userMetadata }
    newMetadata.creator_node_endpoint = newRSet.join(',')

    // Update creator state on CN and chain
    await executeOne(walletIndex, libs => updateCreator(libs, userId, newMetadata))

    logger.info(`Successfully updated creator with id ${userId} on CN and Chain`)
  }

  // Check all user replicas until they are synced up to primary
  await ensureSecondariesAreUpToDate({walletIdMap, executeOne})

  // TODO Upload more content to new primary + verify

  // Remove temp storage dir
  await fs.remove(TEMP_STORAGE_PATH)

  return {}
}

const ensureSecondariesAreUpToDate = async ({walletIdMap, executeOne}) => {
  await Promise.all(Object.keys(walletIdMap).map(async (walletIndex) => {
    const userId = walletIdMap[walletIndex]
    const user = await executeOne(0, l => getUser(l, userId))
    const wallet = user.wallet

    logger.info(`Validating replica set sync statuses for userId ${userId}...`)
    
    const [primary, ...secondaries] = user.creator_node_endpoint.split(',')
    const primClock = await getUserClockValueFromNode(wallet, primary)

    await Promise.all(secondaries.map(async (secondary) => {
      let retryCount = 0
      const retryLimit = 10
      let retryInterval = 2000
      let synced = false

      while (!synced) {
        if (retryCount === retryLimit) {
          throw new Error(`Secondary ${secondary} for userId ${userId} failed to sync.`)
        }

        const secClock = await getUserClockValueFromNode(wallet, secondary)
        if (secClock === primClock) {
          synced = true
        } else {
          await delay(retryInterval)
          retryCount++
        }
      }
      logger.info(`userId ${userId} secondary ${secondary} synced up to primary ${primary} at clock ${primClock} after ${retryCount * retryInterval}ms`)
    }))
  }))
}

// Retrieve the current clock value on a node
const getUserClockValueFromNode = async (wallet, endpoint) => {
  let resp = await axios({
    method: 'get',
    baseURL: endpoint,
    url: `/users/clock_status/${wallet}`
  })
  return resp.data.clockValue
}

/**
 * Expects trackUploads in the shape of Array<{ userId, walletIndex, trackId }>
 */
const verifyAllCIDsExistOnCNodes = async (trackUploads, executeOne) => {
  // map userId => CID[]
  const userCIDMap = {}
  for (const { trackId, walletIndex, userId } of trackUploads) {
    const trackMetadata = await executeOne(walletIndex, l =>
      getTrackMetadata(l, trackId)
    )
    const segmentCIDs = trackMetadata.track_segments.map(s => s.multihash)
    if (userCIDMap[userId] === undefined) {
      userCIDMap[userId] = []
    }
    userCIDMap[userId] = [...userCIDMap[userId], ...segmentCIDs]
  }

  // Now, find the cnodes for each user

  // make a map of userID => array of cnode endpoints in user replica set
  const userIdRSetMap = {}
  const userIds = trackUploads.map(u => u.userId)
  for (const userId of userIds) {
    const user = await executeOne(0, l => getUser(l, userId))
    userIdRSetMap[userId] = user.creator_node_endpoint.split(',')
  }

  // Now, confirm each of these CIDs are available on each user replica
  const failedCIDs = []
  for (const userId of userIds) {
    const userRSet = userIdRSetMap[userId]
    const cids = userCIDMap[userId]

    if (!cids) continue
<<<<<<< HEAD

    await Promise.all(cids.map(async (cid) => {
      await Promise.all(userRSet.map(async (replica) => {

        // TODO: add `fromFS` option when this is merged back into CN.
        const exists = await verifyCIDExistsOnCreatorNode(cid, replica)

        logger.info(`Verified CID ${cid} for userID ${userId} on replica [${replica}]!`)
        if (!exists) {
          logger.warn(`Could not find CID ${cid} for userID ${userId} on replica ${replica}`)
          failedCIDs.push(cid)
        }
      }))
    }))
=======
    for (const cid of cids) {
      logger.info(`Verifying CID ${cid} for userID ${userId} on primary: [${endpoint}]`)

      // TODO: add `fromFS` option when this is merged back into CN.
      const exists = await verifyCIDExistsOnCreatorNode(cid, endpoint)

      logger.info(`Verified CID ${cid} for userID ${userId} on primary: [${endpoint}]!`)
      if (!exists) {
        logger.warn('Found a non-existent cid!')
        failedCIDs.push(cid)
      }
    }
>>>>>>> 735fdd8e
  }
  logger.info('Completed verifying CIDs')
  return !failedCIDs.length
}<|MERGE_RESOLUTION|>--- conflicted
+++ resolved
@@ -307,7 +307,6 @@
     const cids = userCIDMap[userId]
 
     if (!cids) continue
-<<<<<<< HEAD
 
     await Promise.all(cids.map(async (cid) => {
       await Promise.all(userRSet.map(async (replica) => {
@@ -322,20 +321,6 @@
         }
       }))
     }))
-=======
-    for (const cid of cids) {
-      logger.info(`Verifying CID ${cid} for userID ${userId} on primary: [${endpoint}]`)
-
-      // TODO: add `fromFS` option when this is merged back into CN.
-      const exists = await verifyCIDExistsOnCreatorNode(cid, endpoint)
-
-      logger.info(`Verified CID ${cid} for userID ${userId} on primary: [${endpoint}]!`)
-      if (!exists) {
-        logger.warn('Found a non-existent cid!')
-        failedCIDs.push(cid)
-      }
-    }
->>>>>>> 735fdd8e
   }
   logger.info('Completed verifying CIDs')
   return !failedCIDs.length
