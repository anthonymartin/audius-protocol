const { _ } = require('lodash')
const fs = require('fs-extra')
const path = require('path')
const fetch = require('node-fetch')
const util = require('util')
const streamPipeline = util.promisify(require('stream').pipeline)

const { logger } = require('./logger.js')

const ServiceCommands = require('@audius/service-commands')
const {
  addUser,
  uploadProfileImagesAndAddUser,
  upgradeToCreator,
  getLibsUserInfo,
  getUserAccount,
  getLibsWalletAddress,
  setCurrentUserAndUpdateLibs
} = ServiceCommands

const TRACK_URLS = [
  'https://royalty-free-content.s3-us-west-2.amazonaws.com/audio/Gipsy.mp3',
  'https://royalty-free-content.s3-us-west-2.amazonaws.com/audio/First+Rain.mp3',
  'https://royalty-free-content.s3-us-west-2.amazonaws.com/audio/Miracle.mp3',
  'https://royalty-free-content.s3-us-west-2.amazonaws.com/audio/Ice+Cream.mp3',
  'https://royalty-free-content.s3-us-west-2.amazonaws.com/audio/Street+Tables+Cafe.mp3',
  'https://royalty-free-content.s3-us-west-2.amazonaws.com/audio/Cowboy+Tears.mp3',
  'https://royalty-free-content.s3-us-west-2.amazonaws.com/audio/Happy.mp3'
]

const USER_PIC_PATH = path.resolve('assets/images/profile-pic.jpg')

/**
 * Adds and upgrades `userCount` users.
 * @param {*} userCount
 * @param {function} executeAll
 * @returns a map of walletIndex => userId
 */
const addAndUpgradeUsers = async (
  userCount,
  executeAll,
  executeOne
) => {
  const addedUserIds = []
  const existingUserIds = []
  const walletIndexToUserIdMap = {}

  await _addUsers({ userCount, executeAll, executeOne, existingUserIds, addedUserIds, walletIndexToUserIdMap })
  await upgradeUsersToCreators(executeAll, executeOne)

  // Map out walletId index => userId
  return walletIndexToUserIdMap
}

const addUsers = async (
  userCount,
  executeAll,
  executeOne
) => {
  const addedUserIds = []
  const existingUserIds = []
  const walletIndexToUserIdMap = {}

  await _addUsers({ userCount, executeAll, executeOne, existingUserIds, addedUserIds, walletIndexToUserIdMap })

  // Map out walletId index => userId
  return walletIndexToUserIdMap
}

const addUsersWithoutProfileImageOnSignUp = async (
  userCount,
  executeAll,
  executeOne
) => {
  const addedUserIds = []
  const existingUserIds = []
  const walletIndexToUserIdMap = {}

  await _addUsers({ userCount, executeAll, executeOne, existingUserIds, addedUserIds, walletIndexToUserIdMap, uploadProfilePic: false })

  // Map out walletId index => userId
  return walletIndexToUserIdMap
}

/**
 * Helper function to add a user. If the wallet index is already used to create a user, add that userId to
 * the walletIndexToUserMap.
 * @param {*} userCount
 * @param {*} executeAll
 * @param {*} executeOne
 * @param {int[]} existingUserIds
 * @param {int[]} addedUserIds
 * @param {Object} walletIndexToUserIdMap
 * @param {boolean} uploadProfilePic flag to upload profile pic on sign up or not
 */
async function _addUsers ({ userCount, executeAll, executeOne, existingUserIds, addedUserIds, walletIndexToUserIdMap, uploadProfilePic = true }) {
  await logOps('Add users', async () => {
    const users = genRandomUsers(userCount)
    await executeAll(async (libs, i) => {
      try {
      // If user already exists, do not recreate user and use existing user
<<<<<<< HEAD
      const existingUser = await getUser({ executeOne, walletIndex: i })
      let userId
      if (existingUser) {
        existingUserIds.push(existingUser.user_id)
        userId = existingUser.user_id
        logger.info(`Found existing user with id ${userId}`)
      } else {
        const userMetadata = users[i]
        const newUserId = await addUser(libs, userMetadata, USER_PIC_PATH)
        addedUserIds.push(newUserId)
        userId = newUserId
        logger.info(`Created new user: ${userId}`)
=======
        const existingUser = await getUser({ executeOne, walletIndex: i })
        let userId
        if (existingUser) {
          logger.info(`Found existing user: ${existingUser.user_id}`)
          existingUserIds.push(existingUser.user_id)
          userId = existingUser.user_id
        } else {
          logger.info('Creating new user...')
          const userMetadata = users[i]
          let newUserId
          if (uploadProfilePic) {
            newUserId = await uploadProfileImagesAndAddUser(libs, userMetadata, USER_PIC_PATH)
          } else {
            newUserId = await addUser(libs, userMetadata)
          }
          logger.info(`Created new user: ${newUserId}`)
          addedUserIds.push(newUserId)
          userId = newUserId
        }
>>>>>>> 9ac1304f

        // Wait 1 indexing cycle to get all proper and expected user metadata, as the starter metadata
        // does not contain all necessary fields (blocknumber, track_blocknumber, ...)
        await waitForIndexing()

        // add to wallet index to userId mapping
        walletIndexToUserIdMap[i] = userId

        // print userIds that exist and were added
        logger.info(`Added users, userIds=${addedUserIds}`)
        logger.info(`Existing users, userIds=${existingUserIds}`)
      } catch (e) {
        logger.error('GOT ERR CREATING USER')
        logger.error(e.message)
        throw e
      }
    })
<<<<<<< HEAD
    // print userIds that exist and were added
    if (addedUserIds.length) logger.info(`Added users, userIds = [${addedUserIds}]`)
    if (existingUserIds.length) logger.info(`Existing users, userIds = [${existingUserIds}]`)

    await waitForIndexing()
=======
>>>>>>> 9ac1304f
  })
}

/**
 * Helper function to upgrade a user at a wallet index to a creator if not already.
 * @param {*} executeAll
 * @param {*} executeOne
 * @param {int} numCreatorNodes
 */
async function upgradeUsersToCreators (executeAll, executeOne) {
  await logOps('Upgrade to creator', async () => {
    try {
      await executeAll(async (libs, i) => {
        // Check if existing users are already creators. If so, don't upgrade
        const existingUser = await getUser({ executeOne, walletIndex: i })
        if (!existingUser) throw new Error(`Cannot upgrade nonexistant user with walletIndex ${i}`)
        if (existingUser.tracks > 0) {
          logger.info(`User ${existingUser.user_id} is already a creator. Skipping upgrade...`)
          return
        }
        // Upgrade to creator with replica set (empty string as users will be assigned an rset on signup)
        await executeOne(i, l => upgradeToCreator(l, existingUser.creator_node_endpoint))
        logger.info(`Finished upgrading creator for user ${existingUser.user_id}`)
      })
    } catch (e) {
      logger.error('GOT ERR UPGRADING USER TO CREATOR')
      logger.error(e.message)
      throw e
    }
    await waitForIndexing()
  })
}

/**
 * Wraps some work in log statements.
 * @param {*} name
 * @param {*} work
 */
const logOps = async (name, work) => {
  try {
    logger.info(`Starting: [${name}]...`)
    const res = await work()
    logger.info(`Finished: [${name}].`)
    return res
  } catch (e) {
    logger.error(`Error in [${name}], [${e.message}]`)
    throw e
  }
}

/**
 * Checks to see if user exists at wallet index. Returns the user
 * @param {*} executeOne
 * @param {*} walletIndex
 */
const getUser = async ({ executeOne, walletIndex }) => {
  let user
  try {
    // if a user is already created for walletIndex, use that user for test
    user = await executeOne(walletIndex, libsWrapper => {
      return getLibsUserInfo(libsWrapper)
    })
  } catch (e) {
    if (e.message !== 'No users!') {
      throw new Error(
        `Error with getting user with wallet index ${walletIndex}: ${e.message}`
      )
    }
  }

  return user
}

/**
 * Generates random users.
 * @param {int} count
 */
const genRandomUsers = count => _.range(count).map(x => getRandomUser())

/**
 * Generates a single random user.
 */
const getRandomUser = () => {
  return {
    name: `name_${r6()}`,
    email: `email_${r6()}@audius.co`,
    password: `pass_${r6()}`,
    handle: `handle_${r6()}`,
    bio: `bio_${r6()}`,
    location: `loc_${r6()}`,
    is_creator: false,
    is_verified: false,
    profile_picture: null,
    profile_picture_sizes: null,
    cover_photo: null,
    cover_photo_sizes: null,
    creator_node_endpoint: ''
  }
}

/**
 * Generates a random track.
 */
const getRandomTrackMetadata = userId => {
  return {
    owner_id: userId,
    cover_art: null,
    cover_art_sizes: null,
    title: `title_${r6()}`,
    length: 0,
    cover_art: null,
    tags: '',
    genre: 'SomeGenre',
    mood: 'Dope',
    credits_splits: '',
    create_date: '',
    release_date: '',
    file_type: '',
    description: `description_${r6()}`,
    license: '',
    isrc: '',
    iswc: '',
    track_segments: []
  }
}

/**
 * Randomly selects url from TRACK_URLS, downloads track file from url to temp local storage, & returns its file path
 *
 * @notice this depends on TRACK_URLS pointing to valid urls in S3. Ideally we'd be able to
 *    randomly select any file from the parent folder.
 */
const getRandomTrackFilePath = async localDirPath => {
  if (!fs.existsSync(localDirPath)) {
    fs.mkdirSync(localDirPath)
  }

  const trackURL = _.sample(TRACK_URLS)
  const targetFilePath = path.resolve(localDirPath, `${genRandomString(6)}.mp3`)

  const response = await fetch(trackURL)
  if (!response.ok) {
    throw new Error(`unexpected response ${response.statusText}`)
  }

  try {
    await fs.ensureDir(localDirPath)
    await streamPipeline(response.body, fs.createWriteStream(targetFilePath))

    logger.info(`Wrote track to temp local storage at ${targetFilePath}`)
  } catch (e) {
    const error = `Error with writing track to path ${localDirPath}: ${e.message}`
    logger.error(error)
    throw new Error(error)
  }

  // Return full file path
  return targetFilePath
}

/**
 * Genererates a random string of uppercase + lowercase chars, optionally with numbers.
 * @param {*} length
 * @param {*} withNumbers
 */
const genRandomString = (length, withNumbers = false) => {
  const lower = 'abcdefghijklmnopqrstuvwxyz'
  const upper = 'ABCDEFGHIJKLMNOPQRSTUVWXYZ'
  const numbers = '0123456789'

  const combined = (lower + upper + (withNumbers ? numbers : '')).split('')
  return _.range(length)
    .map(x => _.sample(combined))
    .join('')
}

const r6 = (withNum = false) => genRandomString(6, withNum)

/** Delay execution for n ms */
const delay = ms => new Promise(resolve => setTimeout(resolve, ms))

/** Wrapper for custom delay time */
const waitForIndexing = async (waitTime = 5000) => {
  logger.info(`Pausing ${waitTime}ms for discprov indexing...`)
  await delay(waitTime)
}

const waitForSync = async (waitTime = 20000) => {
  logger.info(`Pausing ${waitTime}ms for sync to occur...`)
  await delay(waitTime)
}
/**
 * Handy helper function for executing an operation against
 * an array of libs wrappers in parallel.
 */
const makeExecuteAll = libsArray => async operation => {
  return Promise.all(libsArray.map(operation))
}

const makeExecuteOne = libsArray => async (index, operation) => {
  if (index > libsArray.length) throw new Error(`Cannot execute operation - index ${index} out of bounds`)
  return operation(libsArray[index])
}

module.exports = {
  addAndUpgradeUsers,
  addUsers,
  addUsersWithoutProfileImageOnSignUp,
  logOps,
  genRandomUsers,
  getRandomUser,
  getRandomTrackMetadata,
  genRandomString,
  getRandomTrackFilePath,
  delay,
  waitForIndexing,
  waitForSync,
  makeExecuteAll,
  makeExecuteOne,
  r6,
  upgradeUsersToCreators
}<|MERGE_RESOLUTION|>--- conflicted
+++ resolved
@@ -12,10 +12,7 @@
   addUser,
   uploadProfileImagesAndAddUser,
   upgradeToCreator,
-  getLibsUserInfo,
-  getUserAccount,
-  getLibsWalletAddress,
-  setCurrentUserAndUpdateLibs
+  getLibsUserInfo
 } = ServiceCommands
 
 const TRACK_URLS = [
@@ -99,24 +96,10 @@
     await executeAll(async (libs, i) => {
       try {
       // If user already exists, do not recreate user and use existing user
-<<<<<<< HEAD
-      const existingUser = await getUser({ executeOne, walletIndex: i })
-      let userId
-      if (existingUser) {
-        existingUserIds.push(existingUser.user_id)
-        userId = existingUser.user_id
-        logger.info(`Found existing user with id ${userId}`)
-      } else {
-        const userMetadata = users[i]
-        const newUserId = await addUser(libs, userMetadata, USER_PIC_PATH)
-        addedUserIds.push(newUserId)
-        userId = newUserId
-        logger.info(`Created new user: ${userId}`)
-=======
         const existingUser = await getUser({ executeOne, walletIndex: i })
         let userId
         if (existingUser) {
-          logger.info(`Found existing user: ${existingUser.user_id}`)
+          logger.info(`Found existing user with id ${existingUser.user_id}`)
           existingUserIds.push(existingUser.user_id)
           userId = existingUser.user_id
         } else {
@@ -132,7 +115,6 @@
           addedUserIds.push(newUserId)
           userId = newUserId
         }
->>>>>>> 9ac1304f
 
         // Wait 1 indexing cycle to get all proper and expected user metadata, as the starter metadata
         // does not contain all necessary fields (blocknumber, track_blocknumber, ...)
@@ -142,22 +124,14 @@
         walletIndexToUserIdMap[i] = userId
 
         // print userIds that exist and were added
-        logger.info(`Added users, userIds=${addedUserIds}`)
-        logger.info(`Existing users, userIds=${existingUserIds}`)
+        if (addedUserIds.length) logger.info(`Added users, userIds=${addedUserIds}`)
+        if (existingUserIds.length) logger.info(`Existing users, userIds=${existingUserIds}`)
       } catch (e) {
         logger.error('GOT ERR CREATING USER')
         logger.error(e.message)
         throw e
       }
     })
-<<<<<<< HEAD
-    // print userIds that exist and were added
-    if (addedUserIds.length) logger.info(`Added users, userIds = [${addedUserIds}]`)
-    if (existingUserIds.length) logger.info(`Existing users, userIds = [${existingUserIds}]`)
-
-    await waitForIndexing()
-=======
->>>>>>> 9ac1304f
   })
 }
 
