const ServiceCommands = require('@audius/service-commands')
const { _ } = require('lodash')

const { logger, addFileLogger } = require('./logger.js')
const { makeExecuteAll, makeExecuteOne } = require('./helpers.js')
<<<<<<< HEAD
const { consistency1, snapbackSMParallelSyncTest, IpldBlacklistTest } = require('./tests')
=======
const {
  coreIntegration,
  snapbackSMParallelSyncTest,
  IpldBlacklistTest
} = require('./tests/tests')
>>>>>>> 9ac1304f

// Configuration.
// Should be CLI configurable in the future.
const DEFAULT_NUM_CREATOR_NODES = 3
const DEFAULT_NUM_USERS = 2

// Allow command line args for wallet index offset
const commandLineOffset = parseInt(process.argv.slice(4)[0])
let accountOffset = commandLineOffset || 0

const {
  runSetupCommand,
  Service,
  SetupCommand,
  LibsWrapper,
  allUp
} = ServiceCommands

async function setupAllServices () {
  logger.info('Setting up all services!')
  await allUp({ numCreatorNodes: DEFAULT_NUM_CREATOR_NODES })
  logger.info('All services set up!')
}

async function tearDownAllServices () {
  logger.info('Downing services.')
  await runSetupCommand(Service.ALL, SetupCommand.DOWN)
  logger.info('All services downed.')
}

// Writing IPLD txns to chain require the 0th indexed wallet.
// This flag is set to 'true' to run the test with the 0th indexed wallet.
// The default will be 'undefined' for the other tests that do not require
// this flag.
const makeTest = (name, testFn, { numUsers, numCreatorNodes, useZeroIndexedWallet }) => {
  const wrappedTest = async ({ executeAll, executeOne }) => {
    try {
      const res = await testFn({
        executeAll,
        executeOne,
        numUsers,
        numCreatorNodes
      })
      if (res && res.error) return { error: res.error }
      return { success: true }
    } catch (e) {
      return { error: e.message }
    }
  }
  return {
    testName: name,
    test: wrappedTest,
    numUsers,
    useZeroIndexedWallet
  }
}

const testRunner = async tests => {
  let failedTests = []

  // Run each test
  for (let { testName, test, numUsers, useZeroIndexedWallet } of tests) {
    const date = new Date().toISOString()
    const fileLoggerName = `${testName}-${date}`
    const removeLogger = addFileLogger(fileLoggerName)

    logger.info(`Running test [${testName}] at [${date}]`)

    let libsArray = []

    // Add libs with wallet index 0 if flag exists
    if (useZeroIndexedWallet) {
      ({ libsArray, numUsers } = await _setLibsArrayWithZeroIndexedWallet(libsArray, numUsers))
    }

    // Init required libs instances
    const libsInstances = await Promise.all(
      _.range(numUsers).map(async i => {
        const l = new LibsWrapper(i + accountOffset)
        await l.initLibs()
        return l
      })
    )
    libsArray = [...libsArray, ...libsInstances]

    const executeAll = makeExecuteAll(libsArray)
    const executeOne = makeExecuteOne(libsArray)

    const { error } = await test({ executeAll, executeOne })
    if (error) {
      const msg = `Failed test [${testName}] with error [${error}]`
      logger.error(msg)
      failedTests.push(msg)
    }
    logger.info('Removing logger after test execution')
    removeLogger()
  }

  if (failedTests.length > 0) throw new Error(`\n${JSON.stringify(failedTests, null, 2)}`)
}

// This should go away when we have multiple tests.
//
// Currently there's a bug where standing up services
// in the same run as running the tests
// causes libs init failures, so we stand up services
// with a separate command.
async function main () {
  logger.info('🐶 * Woof Woof * Welcome to Mad-Dog 🐶')
  const cmd = process.argv[3]

  switch (cmd) {
    case 'up': {
      await setupAllServices()
      break
    }
    case 'down': {
      await tearDownAllServices()
      break
    }
    case 'test': {
      const test = makeTest('consistency', coreIntegration, {
        numCreatorNodes: DEFAULT_NUM_CREATOR_NODES,
        numUsers: DEFAULT_NUM_USERS
      })
      await testRunner([test])
      break
    }
    case 'test-snapback': {
      const snapbackNumUsers = 40
      const test = makeTest(
        'snapback',
        snapbackSMParallelSyncTest,
        {
          numUsers: snapbackNumUsers
        }
      )
      await testRunner([test])
      break
    }
    case 'test-ci': {
      const coreIntegrationTests = makeTest('consistency:ci', coreIntegration, {
        numCreatorNodes: DEFAULT_NUM_CREATOR_NODES,
        numUsers: DEFAULT_NUM_USERS
      })

      // dynamically create ipld tests
      const blacklistTests = Object.entries(IpldBlacklistTest).map(
        ([testName, testLogic]) =>
          makeTest(testName, testLogic, {
            numCreatorNodes: 1,
            numUsers: DEFAULT_NUM_USERS,
            useZeroIndexedWallet: true
          })
      )

      const tests = [coreIntegrationTests, ...blacklistTests]

      try {
        await testRunner(tests)
        logger.info('Exiting testrunner')
        process.exit()
      } catch (e) {
        logger.error('Exiting testrunner with errors')
        logger.error(e.message)
        process.exit(1)
      }
    }
    default:
      logger.error('Usage: one of either `up`, `down`, `test`, or `test-ci`.')
  }
}

main()

// Writing IPLD txns to chain require the 0th indexed wallet.
// Here, we init a libs instance with the 0th wallet and set it in index 0
// of the libs array
async function _setLibsArrayWithZeroIndexedWallet (libsArray, numUsers) {
  const libsWithWallet0 = new LibsWrapper(0)
  await libsWithWallet0.initLibs()
  libsArray = [libsWithWallet0]

  // If offset is 0, incr by 1 to not use wallet 0
  accountOffset = accountOffset === 0 ? accountOffset + 1 : accountOffset

  // Decrement numUsers by 1 as libsWithWallet0 is one of the created users
  numUsers -= 1
  return { libsArray, numUsers }
}<|MERGE_RESOLUTION|>--- conflicted
+++ resolved
@@ -3,15 +3,7 @@
 
 const { logger, addFileLogger } = require('./logger.js')
 const { makeExecuteAll, makeExecuteOne } = require('./helpers.js')
-<<<<<<< HEAD
-const { consistency1, snapbackSMParallelSyncTest, IpldBlacklistTest } = require('./tests')
-=======
-const {
-  coreIntegration,
-  snapbackSMParallelSyncTest,
-  IpldBlacklistTest
-} = require('./tests/tests')
->>>>>>> 9ac1304f
+const { coreIntegration, snapbackSMParallelSyncTest, IpldBlacklistTest } = require('./tests')
 
 // Configuration.
 // Should be CLI configurable in the future.
@@ -70,7 +62,7 @@
 }
 
 const testRunner = async tests => {
-  let failedTests = []
+  const failedTests = []
 
   // Run each test
   for (let { testName, test, numUsers, useZeroIndexedWallet } of tests) {
