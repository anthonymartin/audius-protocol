const fetch = require('node-fetch')

<<<<<<< HEAD
const verifyCIDExistsOnCreatorNode = async (cid, creatorNodeEndpoint) => {
=======
const File = {}

File.verifyCIDExistsOnCreatorNode = async (cid, creatorNodeEndpoint) => {
  console.log('verifying CID exists!')
>>>>>>> 9ac1304f
  const url = `${creatorNodeEndpoint}/ipfs/${cid}`

  // Perform HEAD request, ensuring the route returns 200
  const resp = await fetch(url, { method: 'HEAD' })
  return resp.ok
}

module.exports = File<|MERGE_RESOLUTION|>--- conflicted
+++ resolved
@@ -1,13 +1,8 @@
 const fetch = require('node-fetch')
 
-<<<<<<< HEAD
-const verifyCIDExistsOnCreatorNode = async (cid, creatorNodeEndpoint) => {
-=======
 const File = {}
 
 File.verifyCIDExistsOnCreatorNode = async (cid, creatorNodeEndpoint) => {
-  console.log('verifying CID exists!')
->>>>>>> 9ac1304f
   const url = `${creatorNodeEndpoint}/ipfs/${cid}`
 
   // Perform HEAD request, ensuring the route returns 200
